name: Tests

on:
  pull_request:

jobs:
  unit-tests:
<<<<<<< HEAD
    strategy:
      matrix:
        charm: [squid-forward-proxy, http-proxy-policy]
=======
    name: Charm Unit Tests
>>>>>>> d48f98c5
    uses: canonical/operator-workflows/.github/workflows/test.yaml@fix-inclusive-naming
    secrets: inherit
    with:
      self-hosted-runner: false
<<<<<<< HEAD
      working-directory: ./${{ matrix.charm }}-operator
  integration-tests:
    strategy:
      matrix:
        charm: [ squid-forward-proxy, http-proxy-policy ]
=======
      working-directory: ./squid-forward-proxy-operator

  integration-tests:
    name: Charm Integration Tests
>>>>>>> d48f98c5
    uses: canonical/operator-workflows/.github/workflows/integration_test.yaml@main
    secrets: inherit
    with:
      juju-channel: '3/stable'
      provider: lxd
<<<<<<< HEAD
      working-directory: ./${{ matrix.charm }}-operator
      identifier: ${{ matrix.charm }}
=======
      working-directory: ./squid-forward-proxy-operator
      identifier: squid-forward-proxy

  http-proxy-policy:
    name: HTTP Proxy Policy Tests
    runs-on: ubuntu-latest
    steps:
      - uses: actions/checkout@v4.2.2
      - uses: actions/setup-python@v5
        with:
          python-version: '3.x'
      - working-directory: ./http-proxy-policy
        run: |
          pip install -r requirements.txt
          python3 ./manage.py test --settings=http_proxy_policy.test_settings

  build-snap:
    name: Build Snap
    runs-on: ubuntu-latest
    steps:
      - uses: actions/checkout@v2

      - name: Change directory
        run: |
          TEMP_DIR=$(mktemp -d)
          cp -rp ./http-proxy-policy/. $TEMP_DIR
          rm -rf .* * || :
          cp -rp $TEMP_DIR/. .
          rm -rf $TEMP_DIR
          ls -lah

      - name: Build Snap
        id: snapcraft-build
        uses: snapcore/action-build@v1

      - uses: actions/upload-artifact@v4
        with:
          name: charmed-http-proxy-policy-snap
          path: "*.snap"
>>>>>>> d48f98c5
<|MERGE_RESOLUTION|>--- conflicted
+++ resolved
@@ -5,40 +5,27 @@
 
 jobs:
   unit-tests:
-<<<<<<< HEAD
+    name: Charm Unit Tests
     strategy:
       matrix:
         charm: [squid-forward-proxy, http-proxy-policy]
-=======
-    name: Charm Unit Tests
->>>>>>> d48f98c5
     uses: canonical/operator-workflows/.github/workflows/test.yaml@fix-inclusive-naming
     secrets: inherit
     with:
       self-hosted-runner: false
-<<<<<<< HEAD
       working-directory: ./${{ matrix.charm }}-operator
   integration-tests:
+    name: Charm Integration Tests
     strategy:
       matrix:
         charm: [ squid-forward-proxy, http-proxy-policy ]
-=======
-      working-directory: ./squid-forward-proxy-operator
-
-  integration-tests:
-    name: Charm Integration Tests
->>>>>>> d48f98c5
     uses: canonical/operator-workflows/.github/workflows/integration_test.yaml@main
     secrets: inherit
     with:
       juju-channel: '3/stable'
       provider: lxd
-<<<<<<< HEAD
       working-directory: ./${{ matrix.charm }}-operator
       identifier: ${{ matrix.charm }}
-=======
-      working-directory: ./squid-forward-proxy-operator
-      identifier: squid-forward-proxy
 
   http-proxy-policy:
     name: HTTP Proxy Policy Tests
@@ -75,5 +62,4 @@
       - uses: actions/upload-artifact@v4
         with:
           name: charmed-http-proxy-policy-snap
-          path: "*.snap"
->>>>>>> d48f98c5
+          path: "*.snap"